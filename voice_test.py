
import os
import shlex
import subprocess
import json
import time
from pathlib import Path

import sounddevice as sd
import wave
import requests
from pathlib import Path
import shlex, subprocess, re

PROJECT_DIR = Path.cwd()   
RECORDED_WAV = PROJECT_DIR / "recorded.wav"
SAMPLE_RATE = 16000
DURATION = 6

# whisper 
WHISPER_EXE_PATH = str(Path.home() / "whisper.cpp" / "build" / "bin" / "whisper-cli")
WHISPER_MODEL = str(Path.home() / "whisper.cpp" / "models" / "ggml-tiny.bin")

# Local LLM
LLAMA_CLI = str(Path.home() / "llama.cpp" / "build" / "bin" / "llama-cli")
LOCAL_MODEL = str(Path.home() / "models" / "gpt2.Q3_K_M.gguf")

# Ollama 
OLLAMA_URL = "http://192.168.0.102:11434/api/generate"
OLLAMA_MODEL = "mistral"

# Qwen (local, via llama.cpp)
QWEN_MODEL_SMALL = str(Path.home() / "Downloads" / "qwen2.5-0.5b-instruct-q3_k_m.gguf")
QWEN_MODEL_LARGE = str(Path.home() / "Downloads" / "qwen2.5-1.5b-instruct-q3_k_m.gguf")
# Maintain backwards compatibility with older references expecting QWEN_MODEL
QWEN_MODEL = QWEN_MODEL_SMALL
# Select between the variants via the QWEN_MODEL_VARIANT env var (e.g. "1.5b", "large", "auto").


_tts_engine = None

def speak_text(text: str):
    text = (text or "").strip()
    if not text:
        return
    print("[TTS] Speak:", text)
    # Direct espeak call (robust for Pi + bluetooth)
    try:
        subprocess.run(["espeak", text], check=True)
    except Exception as e:
        print("[TTS] espeak failed:", e)

def record_wav(path=RECORDED_WAV, duration=DURATION, s_r=SAMPLE_RATE):
    path = Path(path)
    path.parent.mkdir(parents=True, exist_ok=True)
    print(f"[REC] Recording {duration}s at {s_r}Hz -> {path}")
    audio = sd.rec(int(duration * s_r), samplerate=s_r, channels=1, dtype='int16')
    sd.wait()
    data = audio.flatten().tobytes()
    with wave.open(str(path), 'wb') as wf:
        wf.setnchannels(1)
        wf.setsampwidth(2)
        wf.setframerate(s_r)
        wf.writeframes(data)
    print(f"[REC] Saved: {path}")
    return str(path)

def transcribe_audio(wav_path):

    wav_path = Path(wav_path)
    exe = Path(WHISPER_EXE_PATH)
    model = Path(WHISPER_MODEL)

    if not exe.exists():
        print("[STT] Whisper binary not found:", exe)
        return ""
    if not model.exists():
        print("[STT] Whisper model not found:", model)
        return ""

    cmd = [str(exe), "-m", str(model), "-f", str(wav_path), "--no-prints", "--output-txt"]
    print("[STT] Running:", " ".join(shlex.quote(c) for c in cmd))
    try:
        proc = subprocess.run(cmd, capture_output=True, text=True, timeout=120)
    except subprocess.TimeoutExpired:
        print("[STT] Transcription timed out")
        return ""

    # whisper.cpp may write either "recorded.txt" or "recorded.wav.txt"
    cand1 = wav_path.with_suffix(".txt")           # recorded.txt
    cand2 = Path(str(wav_path) + ".txt")           # recorded.wav.txt
    for p in (cand1, cand2):
        if p.exists():
            try:
                txt = p.read_text(encoding="utf-8").strip()
                if txt:
                    print(f"[STT] (from file) Transcribed (from {p.name}):", txt)
                    return txt
            except Exception as e:
                print(f"[STT] could not read {p}:", e)

    raw = (proc.stdout or "") + "\n" + (proc.stderr or "")
    raw = raw.strip()
    if not raw:
        return ""

    print("[STT] raw output snippet:", raw[:1000].replace("\n", " ") + ("..." if len(raw)>1000 else ""))

    lines = [l.strip() for l in raw.splitlines() if l.strip()]
    filtered = []
    for line in lines:
        low = line.lower()
        if "-->" in line and "[" in line:
            continue
        if low.startswith("whisper_") or (low.startswith("whisper") and "transcrib" not in low):
            continue
        if "output_txt" in low or "saving output" in low or "total time" in low or "load time" in low:
            continue
        if all(c.isdigit() or c.isspace() or c in ".:-'\"" for c in line):
            continue
        filtered.append(line)

    if filtered:
        candidate = filtered[-1]
        if "]" in candidate:
            candidate = candidate.split("]")[-1].strip()
        print("[STT] (heuristic) Transcribed:", candidate)
        return candidate

    m = re.search(r"([A-Za-z0-9][A-Za-z0-9 ,\?\.\!'\-]{1,})", raw)
    if m:
        txt = m.group(1).strip()
        print("[STT] (fallback regex) Transcribed:", txt)
        return txt

    return ""
# Insert these functions into your script. Requires `psutil` (pip install psutil).

import time
import shlex
import subprocess
import threading
import re
import os
from pathlib import Path


import psutil

# -------------------------
# Resource sampler (optional)
# -------------------------
class ResourceSampler:
    """
    Sample current process RSS and CPU% at `interval` seconds in background.
    Call start() before a heavy operation and stop() afterwards.
    summary() returns a dict: peak_rss, avg_rss, peak_cpu, avg_cpu, samples.
    If psutil is not available this becomes a minimal no-op sampler.
    """
    def __init__(self, interval=0.05):
        self.interval = float(interval)
        self._running = False
        self._thread = None
        self.samples = []  # [(ts, rss_bytes, cpu_percent), ...]
        if psutil:
            self._proc = psutil.Process(os.getpid())
        else:
            self._proc = None

    def _loop(self):
        # warm-up cpu_percent baseline
        try:
            if self._proc: self._proc.cpu_percent(interval=None)
        except Exception:
            pass
        while self._running:
            try:
                if self._proc:
                    rss = self._proc.memory_info().rss
                    cpu = self._proc.cpu_percent(interval=None)
                else:
                    rss = 0
                    cpu = 0.0
                self.samples.append((time.time(), rss, cpu))
            except Exception:
                # ignore sampling failures
                pass
            time.sleep(self.interval)

    def start(self):
        if self._running:
            return
        self._running = True
        self._thread = threading.Thread(target=self._loop, daemon=True)
        self._thread.start()

    def stop(self):
        self._running = False
        if self._thread:
            self._thread.join(timeout=1.0)
            self._thread = None

    def summary(self):
        if not self.samples:
            return {"peak_rss": 0, "avg_rss": 0, "peak_cpu": 0.0, "avg_cpu": 0.0, "samples": 0}
        rss_vals = [s[1] for s in self.samples]
        cpu_vals = [s[2] for s in self.samples]
        return {
            "peak_rss": max(rss_vals),
            "avg_rss": sum(rss_vals) / len(rss_vals),
            "peak_cpu": max(cpu_vals),
            "avg_cpu": sum(cpu_vals) / len(cpu_vals),
            "samples": len(self.samples),
        }


# small TTS wrapper

def speak_text_timed(text: str, cmd=None):
    """
    Very small wrapper that runs a TTS command and returns elapsed seconds.
    Default uses `espeak text`. If you use a different TTS, pass `cmd` as a list,
    e.g. ['tts-cli', '--out', '/tmp/out.wav', text] or similar.
    """
    text = (text or "").strip()
    if not text:
        return 0.0
    if cmd is None:
        # default simple espeak call; replace if you need a different TTS
        cmd = ["espeak", text]
    else:
        # allow passing a format-string or a list; convert format-string to shell-safe list
        if isinstance(cmd, str):
            # user provided something like "mytts --text '{}'"
            safe = cmd.format(shlex.quote(text))
            cmd = shlex.split(safe)
        elif isinstance(cmd, (list, tuple)):
            # if list contains {} we substitute with text
            cmd = [c.format(text) if ("{}" in c or "{text}" in c) else c for c in cmd]
    t0 = time.time()
    try:
        subprocess.run(cmd, check=True)
    except Exception:
        # swallow TTS errors but still return elapsed
        pass
    return time.time() - t0

# llama110 main function
def llama110(prompt_text: str,
             llama_cli_path: str = None,
             model_path: str = None,
             n_predict: int = 16,
             threads: int = 4,
             temperature: float = 0.2,
             sampler: ResourceSampler = None,
             tts_after: bool = False,
             tts_cmd = None,
             timeout_seconds: int = 240):
    

    # sensible defaults (do not overwrite your other model; use explicit path if you have one)
    if llama_cli_path is None:
        llama_cli_path = str(Path.home() / "llama.cpp" / "build" / "bin" / "llama-cli")
    if model_path is None:
        model_path = str(Path.home() / "Downloads" / "llama2.c-stories110M-pruned50.Q3_K_M.gguf")

    exe = Path(llama_cli_path)
    model = Path(model_path)

    result = {
        "generated": "",
        "model_reply_time": 0.0,
        "model_inference_time": None,
        "tokens": 0,
        "tts_time": 0.0,
        "resource": {"peak_rss":0, "avg_rss":0, "peak_cpu":0.0, "avg_cpu":0.0, "samples":0},
        "raw_stdout": None,
        "raw_stderr": None,
    }

    if sampler is None:
        sampler = ResourceSampler(interval=0.05)  # local no-op if psutil missing

    if not exe.exists():
        raise FileNotFoundError(f"llama-cli binary not found at: {exe}")

    if not model.exists():
        raise FileNotFoundError(f"llama model not found at: {model}")

    # Build command (adjust flags to your llama-cli flavor if different)
    cmd = [
        str(exe),
        "-m", str(model),
        "-p", prompt_text,
        "-n", str(n_predict),
        "-t", str(threads),
        "--temp", str(temperature),
        "-no-cnv",       
        "--single-turn",
    ]

    # start sampling and call subprocess
    sampler.start()
    t_before = time.time()
    try:
        proc = subprocess.run(cmd, capture_output=True, text=True, timeout=timeout_seconds)
        t_after = time.time()
    except subprocess.TimeoutExpired as e:
        t_after = time.time()
        sampler.stop()
        # return partial info
        result.update({
            "generated": "",
            "model_reply_time": t_after - t_before,
            "model_inference_time": None,
            "tokens": 0,
            "raw_stdout": getattr(e, "stdout", None) or "",
            "raw_stderr": getattr(e, "stderr", None) or "TIMEOUT",
        })
        return result

    sampler.stop()

    stdout = (proc.stdout or "").strip()
    stderr = (proc.stderr or "").strip()
    raw_combined = stdout + ("\n" + stderr if stderr else "")
    result["raw_stdout"] = stdout
    result["raw_stderr"] = stderr

    # wall-clock subprocess time:
    model_reply_time = t_after - t_before
    result["model_reply_time"] = model_reply_time

    # Heuristic: if CLI echoes the prompt, remove the prompt from output to isolate generation
    generated = stdout
    if prompt_text and prompt_text.strip() and prompt_text.strip() in stdout:
        parts = stdout.split(prompt_text.strip())
        if len(parts) > 1:
            generated = parts[-1].strip()

    # Fallback: if stdout empty but stderr holds text
    if not generated and stderr:
        generated = stderr.strip()

    result["generated"] = generated
    result["tokens"] = len(generated.split())

    # Attempt to parse model-reported inference timings, e.g. lines like "inference time: 123.45 ms"
    # This is best-effort: look for numbers followed by 'ms' or 's' near keywords.
    inference_time = None
    # common patterns: "inference time: 123.4 ms", "total time: 1.23s", "real time: 0.123s"
    patterns = [
        r"inference(?:_| |-)?time[:=]?\s*([0-9]*\.?[0-9]+)\s*(ms|s)\b",
        r"model(?:_| |-)?time[:=]?\s*([0-9]*\.?[0-9]+)\s*(ms|s)\b",
        r"total(?:_| |-)?time[:=]?\s*([0-9]*\.?[0-9]+)\s*(ms|s)\b",
        r"elapsed[:=]?\s*([0-9]*\.?[0-9]+)\s*(ms|s)\b",
        r"([0-9]*\.?[0-9]+)\s*ms\s*per\s*token",
        r"([0-9]*\.?[0-9]+)\s*ms\b",
        r"([0-9]*\.?[0-9]+)\s*s\b",
    ]
    for pat in patterns:
        for match in re.finditer(pat, raw_combined, flags=re.IGNORECASE):
            num = match.group(1)
            unit = match.group(2) if match.lastindex and match.lastindex >= 2 else None
            try:
                val = float(num)
                if unit and unit.lower().startswith("ms"):
                    val = val / 1000.0
                # prefer a small positive non-zero inference_time
                if val > 0:
                    inference_time = val
                    break
            except Exception:
                continue
        if inference_time is not None:
            break

    # If we didn't find a specific model-reported time, keep None (so caller can differentiate)
    result["model_inference_time"] = inference_time

    # Resource summary
    result["resource"] = sampler.summary()

    # Optionally run TTS and measure
    if tts_after:
        tts_elapsed = speak_text_timed(result["generated"], cmd=tts_cmd)
        result["tts_time"] = tts_elapsed

    return result


def generate_response_local_llama(prompt_text, n_predict=128, threads=4, temperature=0.1):
    exe = Path(LLAMA_CLI)
    model = Path(LOCAL_MODEL)

    if not exe.exists() or not model.exists():
        missing = []
        if not exe.exists():
            missing.append("llama-cli")
        if not model.exists():
            missing.append("local model")
        print("[LLM] Local llama not available (missing {}). Falling back to Ollama.".format(", ".join(missing)))
        return None, None, None

    prompt_escaped = prompt_text
    cmd = [
        str(exe),
        "-m", str(model),
        "-p", prompt_escaped,
        "-n", str(n_predict),
        "-t", str(threads),
        "--temp", str(temperature),
        "--top-p", "0.2",
        "--top-k", "40",
    ]

   
    print("[LLM] Running local llama:", " ".join(shlex.quote(c) for c in cmd))
    start = time.time()
    try:
        # ensure llama.cpp does not try to switch into interactive mode by
        # providing an explicit non-tty stdin.
        proc = subprocess.run(
            cmd,
            capture_output=True,
            text=True,
            timeout=120 + n_predict * 3,
            stdin=subprocess.DEVNULL,
        )
    except subprocess.TimeoutExpired:
        print("[LLM] Local llama generation timed out")
        return None, None, None
    elapsed = time.time() - start

    out = (proc.stdout or "").strip() or (proc.stderr or "").strip()
    if not out:
        return "", elapsed, 0

    
    generated = out
    if prompt_text.strip() and prompt_text.strip() in out:
        # split by the prompt and take the remainder
        parts = out.split(prompt_text.strip())
        if len(parts) > 1:
            generated = parts[-1].strip()

    
    lines = [l for l in generated.splitlines() if l.strip()]
    if lines:
        generated = "\n".join(lines).strip()

    # approximate tokens by whitespace-splitting (rough)
    tokens = len(generated.split())
    tps = tokens / elapsed if elapsed > 0 else 0.0

    print(f"[LLM] Local generation finished in {elapsed:.2f}s, approx tokens={tokens}, TPS={tps:.2f}")
    return generated, elapsed, tokens

def _run_qwen_llama_cpp(
    model_path,
    user_text,
    *,
    n_predict,
    threads,
    temperature,
    extra_cli=None,
    timeout_scale=12,
    label="Qwen",
):
    """
    Shared helper to invoke llama.cpp with a given Qwen model and common hygiene.
    Returns (generated_text, elapsed_seconds, token_estimate) just like the
    legacy wrappers.
    """
    exe = Path(LLAMA_CLI)
    model = Path(model_path)

    if not exe.exists():
        print(f"[LLM] llama-cli binary not found: {exe}")
        return None, None, None

    if not model.exists():
        print(f"[LLM] {label} model not found: {model}")
        return None, None, None

    cmd = [
        str(exe),
        "-m", str(model),
        "-p", user_text,
        "-n", str(n_predict),
        "-t", str(threads),
        "--temp", str(temperature),
        "--top-p", "0.2",
        "--top-k", "40",
    ]

    if extra_cli:
        cmd.extend(extra_cli)

    print(f"[LLM] Running {label} (llama.cpp):", " ".join(shlex.quote(c) for c in cmd))
    start = time.time()
    try:
        # Provide a dummy stdin so llama.cpp sees a non-interactive stream and
        # exits once generation is finished instead of waiting for extra input.
        proc = subprocess.run(
            cmd,
            capture_output=True,
            text=True,
<<<<<<< HEAD
            timeout=120 + n_predict * timeout_scale,
=======
            timeout=120 + n_predict * 12,
>>>>>>> b0a90ca0
            stdin=subprocess.DEVNULL,
        )
    except subprocess.TimeoutExpired:
        print(f"[LLM] {label} generation timed out")
        return None, None, None

    elapsed = time.time() - start
    out = (proc.stdout or "").strip() or (proc.stderr or "").strip()
    if not out:
        return "", elapsed, 0

    # Strip echoed prompt if present
    generated = out
    if user_text.strip() and user_text.strip() in out:
        parts = out.split(user_text.strip())
        if len(parts) > 1:
            generated = parts[-1].strip()

    # Clean common noise and blank lines
    lines = [l for l in generated.splitlines() if l.strip()]
    if lines:
        generated = "\n".join(lines).strip()

    tokens = len(generated.split())
    tps = tokens / elapsed if elapsed > 0 else 0.0
    print(f"[LLM] {label} generation finished in {elapsed:.2f}s, approx tokens={tokens}, TPS={tps:.2f}")
    return generated, elapsed, tokens


def generate_response_qwen(user_text, n_predict=32, threads=4, temperature=0.2):
    """
    Run Qwen2.5 0.5B Instruct (quant: Q3_K_M) via llama.cpp's llama-cli.
    Uses the same contract as generate_response_local_llama.
    """
    return _run_qwen_llama_cpp(
        QWEN_MODEL,
        user_text,
        n_predict=n_predict,
        threads=threads,
        temperature=temperature,
        extra_cli=[
            "--simple-io",        # ensure pure non-interactive IO
            "-ngl", "0",          # explicit: no GPU offload on Pi
            "--ctx-size", "512",  # small context is enough here
        ],
        timeout_scale=12,
        label="Qwen 0.5B",
    )


def generate_response_qwen_large(user_text, n_predict=48, threads=4, temperature=0.2):
    """
    Run Qwen2.5 1.5B Instruct (quant: Q3_K_M) via llama.cpp's llama-cli.
    Slightly longer default generation to take advantage of the larger model.
    """
    return _run_qwen_llama_cpp(
        QWEN_MODEL_LARGE,
        user_text,
        n_predict=n_predict,
        threads=threads,
        temperature=temperature,
        extra_cli=[
            "--simple-io",
            "-ngl", "0",
            "--ctx-size", "1024",
        ],
        timeout_scale=16,
        label="Qwen 1.5B",
    )



def select_qwen_generator(preference=None):
    """
    Return a tuple (callable, label) for the preferred Qwen variant.
    `preference` can be values like "0.5b", "small", "1.5b", "large", or "auto".
    If the requested model file is missing we fall back to an available one and
    emit a short console notice.
    """
    pref_raw = preference if preference is not None else os.environ.get("QWEN_MODEL_VARIANT", "")
    pref = (pref_raw or "").strip().lower()

    large_exists = Path(QWEN_MODEL_LARGE).exists()
    small_exists = Path(QWEN_MODEL).exists()

    large_alias = {"1.5b", "1_5b", "large", "big", "xl"}
    small_alias = {"0.5b", "0_5b", "small", "default", "tiny"}

    if pref in large_alias:
        if large_exists:
            return generate_response_qwen_large, "Qwen 1.5B"
        print(f"[MAIN] Preferred Qwen variant '{pref_raw}' not found at {QWEN_MODEL_LARGE}. Falling back to smaller model.")
        pref = "fallback-small"

    if pref in small_alias or not pref:
        if small_exists:
            return generate_response_qwen, "Qwen 0.5B"
        if pref:
            print(f"[MAIN] Preferred Qwen variant '{pref_raw}' not available at {QWEN_MODEL}.")
        if large_exists:
            print("[MAIN] Using Qwen 1.5B instead.")
            return generate_response_qwen_large, "Qwen 1.5B"

    if pref == "auto":
        if large_exists:
            return generate_response_qwen_large, "Qwen 1.5B"
        if small_exists:
            return generate_response_qwen, "Qwen 0.5B"

    if pref not in (large_alias | small_alias | {"auto", "fallback-small"}) and pref:
        print(f"[MAIN] Unknown Qwen variant '{pref_raw}'. Valid options: 0.5B/small, 1.5B/large, auto.")

    if small_exists:
        return generate_response_qwen, "Qwen 0.5B"
    if large_exists:
        return generate_response_qwen_large, "Qwen 1.5B"

    # If neither file is present we default to the small path so downstream
    # errors point at the expected location.
    return generate_response_qwen, "Qwen 0.5B"


def generate_response_ollama(user_text, timeout=30):
    # fallback method if local llama isn't available
    system_prefix = (
        "SYSTEM: You are a concise, factual assistant. "
        "Do NOT invent personal biography, names, ages, or experiences. "
        "Answer in 1-2 short sentences.\n\n"
    )
    prompt = f"{system_prefix}User: {user_text}\nAssistant:"
    payload = {
        "model": OLLAMA_MODEL,
        "prompt": prompt,
        "temperature": 0.2,
        "top_p": 0.2,
        "max_tokens": 64,
        "stream": False
    }
    headers = {"Content-Type": "application/json"}
    try:
        r = requests.post(OLLAMA_URL, json=payload, headers=headers, timeout=timeout)
        r.raise_for_status()
        data = r.json()
    except Exception as e:
        print("[LLM] Ollama error:", e)
        return "Sorry, I couldn't reach the model"
    if isinstance(data, dict):
        for key in ("response", "text", "completion"):
            if key in data and isinstance(data[key], str):
                return data[key].strip()
    return json.dumps(data)[:1000]

def format_bytes(n):
    # small helper (exists earlier in previous code, but include here if not)
    for unit in ("B","KB","MB","GB"):
        if n < 1024:
            return f"{n:.1f}{unit}"
        n /= 1024.0
    return f"{n:.1f}TB"

def main():
    total_start = time.time()

    # Use existing wav
    wav = str(Path.home() / "Rasberrypi-voice-assistant" / "recorded.wav")

    # --- STT ---
    stt_start = time.time()
    transcribed = transcribe_audio(wav)
    stt_elapsed = time.time() - stt_start
    print(f"[MAIN] Transcription (STT time {stt_elapsed:.3f}s): {repr(transcribed)}")
    if not transcribed:
        print("[MAIN] No transcription found.")
        return

    # --- Prompt ---
    short_prefix = "Answer in one short sentence. "
    prompt_to_model = short_prefix + transcribed.strip()

    # --- Qwen (via llama.cpp) ---
    if not callable(globals().get("generate_response_qwen")):
        print("[MAIN] Missing generate_response_qwen(...). Add the Qwen wrapper first.")
        return

    qwen_pref = os.environ.get("QWEN_MODEL_VARIANT")
    generator, qwen_label = select_qwen_generator(qwen_pref)
    print(f"[MAIN] Using Qwen variant: {qwen_label}")

    out_text, model_reply_time, _tok_est = generator(
        prompt_to_model,
        threads=4,
        temperature=0.2,
    )
    if out_text is None:
        print("[MAIN] Qwen did not return output.")
        return

    # Clean minimal (our wrapper already strips noise/echo)
    cleaned = out_text.strip()
    tokens = len(cleaned.split())

    print("\n[MAIN] Model reply:")
    print(cleaned if len(cleaned) < 2000 else cleaned[:2000] + "\n... (truncated)")

    # --- TTS ---
    tts_time = 0.0
    if callable(globals().get("speak_text_timed")):
        tts_start = time.time()
        tts_time = speak_text_timed(cleaned)
        if tts_time is None:
            # if speak_text_timed doesn't return duration, compute wall clock
            tts_time = time.time() - tts_start

    total_elapsed = time.time() - total_start

    # Bench summary
    print("\n--- BENCH SUMMARY ---")
    print(f"STT time: {stt_elapsed:.3f}s")
    print(f"Model reply time (wall): {model_reply_time:.3f}s")
    print("Model inference time (parsed): N/A")
    print(f"Tokens produced: {tokens}")
    print(f"TTS time: {tts_time:.3f}s")
    print(f"Total end-to-end: {total_elapsed:.3f}s")
    print("Peak RSS: 0.0B, Avg RSS: 0.0B")  # not measured here
    print("Peak CPU%: 0.0%, Avg CPU%: 0.0% (samples=0)")
    print("----------------------\n")

    return {
        "transcription": transcribed,
        "generated": cleaned,
        "bench_total": total_elapsed,
        "model_time": model_reply_time,
        "tts_time": tts_time,
        "engine": "qwen",
    }

if __name__ == "__main__":
    main()<|MERGE_RESOLUTION|>--- conflicted
+++ resolved
@@ -506,11 +506,9 @@
             cmd,
             capture_output=True,
             text=True,
-<<<<<<< HEAD
+
             timeout=120 + n_predict * timeout_scale,
-=======
-            timeout=120 + n_predict * 12,
->>>>>>> b0a90ca0
+
             stdin=subprocess.DEVNULL,
         )
     except subprocess.TimeoutExpired:
